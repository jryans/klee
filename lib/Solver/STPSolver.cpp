--- conflicted
+++ resolved
@@ -231,11 +231,7 @@
   fflush(stderr);
   int pid = fork();
   if (pid == -1) {
-<<<<<<< HEAD
-    fprintf(stderr, "ERROR: fork failed (for STP). Reason: %s",strerror(errno));
-=======
-    klee_warning("fork failed (for STP)");
->>>>>>> 1823ab80
+    klee_warning("fork failed (for STP). Reason: %s", strerror(errno));
     if (!IgnoreSolverFailures)
       exit(1);
     return SolverImpl::SOLVER_RUN_STATUS_FORK_FAILED;
